//! lexer.rs  ― Carrion language

use crate::token::{KEYWORDS, Token, TokenType};
use std::path::PathBuf;

/// Scans a UTF-8 source file into a stream of `Token`s.
///
/// Call `scan_tokens()` once; it returns the finished vector.
pub struct Lexer {
    source: String,
    tokens: Vec<Token>,
    start: usize,
    current: usize,
    line: usize,
    file: PathBuf,
    indent_stack: Vec<usize>,
    at_line_start: bool,
    pending_dedents: usize,
    max_nesting_depth: usize,
}

impl Lexer {
    /// Create a new lexer for the given source string and filename.
    pub fn new(source: String, file: PathBuf) -> Self {
        Self {
            source,
            tokens: Vec::new(),
            start: 0,
            current: 0,
            line: 1,
            file,
            indent_stack: vec![0], // Start with base indentation of 0
            at_line_start: true,
            pending_dedents: 0,
            max_nesting_depth: 50, // Production limit
        }
    }

    /// Scan the entire file and hand back the token list (consumes `self.tokens`).
    pub fn scan_tokens(&mut self) -> Vec<Token> {
        while !self.is_at_end() {
            self.start = self.current;
            self.scan_token();
        }

        // Generate final dedents to close all open indentation levels
        while self.indent_stack.len() > 1 {
            self.indent_stack.pop();
            self.add_simple(TokenType::Dedent);
        }

        // Append the final EOF token
        self.tokens.push(Token::new(
            TokenType::Eof,
            "",
            self.file.clone(),
            self.line,
            self.current,
        ));

        std::mem::take(&mut self.tokens)
    }

    // ─── CHARACTER-LEVEL HELPERS ──────────────────────────────────────────────

    fn is_at_end(&self) -> bool {
        self.current >= self.source.len()
    }

    /// Return the current char and advance `self.current` in bytes.
    fn advance(&mut self) -> Option<char> {
        let slice = &self.source[self.current..];
        let ch = slice.chars().next()?;
        self.current += ch.len_utf8();
        Some(ch)
    }

    fn peek(&self) -> Option<char> {
        self.source[self.current..].chars().next()
    }

    fn peek_next(&self) -> Option<char> {
        let mut iter = self.source[self.current..].chars();
        iter.next();
        iter.next()
    }

    fn match_char(&mut self, expected: char) -> bool {
        if self.peek() == Some(expected) {
            self.advance();
            true
        } else {
            false
        }
    }

    // ─── TOKEN EMISSION HELPERS ───────────────────────────────────────────────

    fn add_simple(&mut self, kind: TokenType) {
        let text = &self.source[self.start..self.current];
        self.tokens.push(Token::new(
            kind,
            text,
            self.file.clone(),
            self.line,
            self.start,
        ));
    }

    fn add_literal<V: ToString>(&mut self, kind: TokenType, value: V) {
        self.tokens.push(Token::new(
            kind,
            value.to_string(),
            self.file.clone(),
            self.line,
            self.start,
        ));
    }

    // ─── HIGH-LEVEL SCANNING LOGIC ────────────────────────────────────────────

    fn scan_token(&mut self) {
        // Emit any pending dedent tokens
        if self.pending_dedents > 0 {
            self.pending_dedents -= 1;
            self.add_simple(TokenType::Dedent);
            return;
        }

        // Handle indentation at the start of a line
        if self.at_line_start {
            if let Err(e) = self.handle_indentation_safe() {
                eprintln!("Indentation error at line {}: {}", self.line, e);
                return;
            }
            self.at_line_start = false;
            
<<<<<<< HEAD
            // Update start position after consuming indentation whitespace
            self.start = self.current;
            
=======
>>>>>>> 80b0219a
            // If we generated dedent tokens, return to emit them
            if self.pending_dedents > 0 {
                return;
            }
            
            if self.is_at_end() {
                return;
            }
        }

        let c = match self.advance() {
            Some(ch) => ch,
            None => return,
        };

        match c {
            // single-char tokens ----------------------------------------------
            '(' => self.add_simple(TokenType::LeftParen),
            ')' => self.add_simple(TokenType::RightParen),
            '[' => self.add_simple(TokenType::LeftBracket),
            ']' => self.add_simple(TokenType::RightBracket),
            '{' => self.add_simple(TokenType::LeftBrace),
            '}' => self.add_simple(TokenType::RightBrace),
            '@' => self.add_simple(TokenType::At),
            '%' => self.add_simple(TokenType::Mod),
            ',' => self.add_simple(TokenType::Comma),
            ':' => self.add_simple(TokenType::Colon),
            '.' => self.add_simple(TokenType::Dot),
            '|' => self.add_simple(TokenType::Pipe),
            '~' => self.add_simple(TokenType::Tilde),
            '^' => self.add_simple(TokenType::Xor),
            '#' => self.add_simple(TokenType::Hash),
            '&' => self.add_simple(TokenType::Ampersand),
            // operators that need look-ahead -----------------------------------
            '/' => {
                if self.match_char('/') {
                    // line comment
                    while self.peek() != Some('\n') && !self.is_at_end() {
                        self.advance();
                    }
                } else if self.match_char('*') {
                    self.block_comment();
                } else if self.match_char('=') {
                    self.add_simple(TokenType::SlashAssign);
                } else {
                    self.add_simple(TokenType::Slash);
                }
            }
            '_' => {
                let kind = if self.match_char('_') {
                    TokenType::DoubleUnderscore
                } else {
                    TokenType::Underscore
                };
                self.add_simple(kind);
            }
            '!' => {
                let kind = if self.match_char('=') {
                    TokenType::NotEqual
                } else {
                    TokenType::Shebang
                };
                self.add_simple(kind);
            }
            '*' => {
                let kind = if self.match_char('=') {
                    TokenType::AsteriskAssign
                } else if self.match_char('*') {
                    TokenType::Exponent
                } else {
                    TokenType::Asterisk
                };
                self.add_simple(kind);
            }
            '>' => {
                let kind = if self.match_char('=') {
                    TokenType::GreaterThanEqual
                } else if self.match_char('>') {
                    TokenType::RightShift
                } else {
                    TokenType::GreaterThan
                };
                self.add_simple(kind);
            }
            '<' => {
                let kind = if self.match_char('=') {
                    TokenType::LessThanEqual
                } else if self.match_char('<') {
                    TokenType::LeftShift
                } else if self.match_char('-') {
                    TokenType::LeftArrow
                } else {
                    TokenType::LessThan
                };
                self.add_simple(kind);
            }
            '=' => {
                let kind = if self.match_char('=') {
                    TokenType::Equality
                } else {
                    TokenType::Assign
                };
                self.add_simple(kind);
            }
            '+' => {
                let kind = if self.match_char('+') {
                    TokenType::Increment
                } else if self.match_char('=') {
                    TokenType::PlusAssign
                } else {
                    TokenType::Plus
                };
                self.add_simple(kind);
            }
            '-' => {
                let kind = if self.match_char('-') {
                    TokenType::Decrement
                } else if self.match_char('=') {
                    TokenType::MinusAssign
                } else if self.match_char('-') {
                    TokenType::RightArrow
                } else {
                    TokenType::Minus
                };
                self.add_simple(kind);
            }

            // whitespace / newlines -------------------------------------------
            ' ' | '\r' | '\t' => {}
            '\n' => {
                self.line += 1;
                self.at_line_start = true;
                self.add_simple(TokenType::Newline);
            }

            // literals ---------------------------------------------------------
            '\'' | '"' => self.string(c),
            c if c.is_ascii_digit() => self.number(),
            c if c.is_ascii_alphabetic() || c == '_' => self.identifier(),

            // catch-all --------------------------------------------------------
            _ => eprintln!(
                "[Line {}, Col {}] Unexpected '{}', skipping.",
                self.line, self.start, c
            ),
        }
    }

    // ─── LEXEME-LEVEL ROUTINES ───────────────────────────────────────────────

    /// Consume a quoted string. `quote` is the opening char (' or ").
    fn string(&mut self, quote: char) {
        while self.peek() != Some(quote) && !self.is_at_end() {
            if self.peek() == Some('\n') {
                self.line += 1;
            }
            self.advance();
        }

        if self.is_at_end() {
            eprintln!("Unterminated string at line {}", self.line);
            return;
        }

        self.advance(); // consume closing quote
        let raw = &self.source[self.start + 1..self.current - 1];
        let lexeme = raw.to_owned();
        self.add_literal(TokenType::StringLit, lexeme);
    }

    fn number(&mut self) {
        while self.peek().map(|c| c.is_ascii_digit()).unwrap_or(false) {
            self.advance();
        }

        // fractional?
        let is_float = self.peek() == Some('.')
            && self
                .peek_next()
                .map(|c| c.is_ascii_digit())
                .unwrap_or(false);

        if is_float {
            self.advance(); // consume '.'
            while self.peek().map(|c| c.is_ascii_digit()).unwrap_or(false) {
                self.advance();
            }
        }

        let text = &self.source[self.start..self.current];
        let lexeme = text.to_owned();
        let kind = if is_float {
            TokenType::Float
        } else {
            TokenType::Integer
        };
        self.add_literal(kind, lexeme);
    }

    fn identifier(&mut self) {
        while self
            .peek()
            .map(|c| c.is_alphanumeric() || c == '_')
            .unwrap_or(false)
        {
            self.advance();
        }

        let text = &self.source[self.start..self.current];
        let key = text.to_ascii_lowercase(); // lexer is case-insensitive
        let kind = KEYWORDS
            .get(key.as_str())
            .copied()
            .unwrap_or(TokenType::Identifier);
        self.add_simple(kind);
    }

    /// Skip a C-style block comment `/* ... */`.
    fn block_comment(&mut self) {
        let start_pos = self.current;
        
        while !(self.peek() == Some('*') && self.peek_next() == Some('/')) && !self.is_at_end() {
            if self.peek() == Some('\n') {
                self.line += 1;
            }
            self.advance();
            
            // Safety check to prevent infinite loops
            if self.current > start_pos + 10000 {
                eprintln!("Warning: Block comment too long, stopping at line {}", self.line);
                break;
            }
        }

        // Consume the trailing "*/" if present.
        if !self.is_at_end() && self.peek() == Some('*') && self.peek_next() == Some('/') {
            self.advance(); // consume '*'
            self.advance(); // consume '/'
        }
    }

    /// Handle indentation at the beginning of a line with production-ready error handling
    fn handle_indentation_safe(&mut self) -> Result<(), String> {
        let mut indent_level = 0;
        let start_pos = self.current;
        
        // Count spaces and tabs at the beginning of the line
        while let Some(ch) = self.peek() {
            match ch {
                ' ' => {
                    indent_level += 1;
                    self.advance();
                }
                '\t' => {
                    indent_level += 8; // Consistent tab width
                    self.advance();
                }
                '\n' | '\r' => {
                    // Empty line, skip indentation handling
                    return Ok(());
                }
                '#' => {
                    // Line comment, skip entire line
                    while self.peek() != Some('\n') && !self.is_at_end() {
                        self.advance();
                    }
                    return Ok(());
                }
                '/' if self.peek_next() == Some('/') => {
                    // C++ style comment, skip entire line
                    while self.peek() != Some('\n') && !self.is_at_end() {
                        self.advance();
                    }
                    return Ok(());
                }
                '/' if self.peek_next() == Some('*') => {
                    // Block comment at start of line
                    self.advance(); // consume '/'
                    self.advance(); // consume '*'
                    self.block_comment();
                    if self.peek() == Some('\n') || self.is_at_end() {
                        return Ok(());
                    }
                    // Continue checking for more whitespace/indentation
                }
                _ => break,
            }
            
            // Safety check: prevent infinite loops
            if self.current > start_pos + 1000 {
                return Err("Excessive whitespace at line start".to_string());
            }
        }

        // Validate indentation level
        if indent_level > 1000 {
            return Err("Indentation level too deep".to_string());
        }

        let current_indent = *self.indent_stack.last().unwrap_or(&0);
        
        if indent_level > current_indent {
            // Check nesting depth limit
            if self.indent_stack.len() >= self.max_nesting_depth {
                return Err(format!("Maximum nesting depth ({}) exceeded", self.max_nesting_depth));
            }
            
            // Increased indentation - emit INDENT
            self.indent_stack.push(indent_level);
            self.add_simple(TokenType::Indent);
        } else if indent_level < current_indent {
            // Decreased indentation - count how many dedents we need
            let mut dedent_count = 0;
            let mut temp_stack = self.indent_stack.clone();
            
            while let Some(&stack_level) = temp_stack.last() {
                if stack_level <= indent_level {
                    break;
                }
                temp_stack.pop();
                dedent_count += 1;
            }
            
            // Check if we have a matching indentation level
            if temp_stack.last() != Some(&indent_level) {
                return Err("Inconsistent indentation level".to_string());
            }
            
            // Validate reasonable dedent count
            if dedent_count > 20 {
                return Err("Too many dedent levels at once".to_string());
            }
            
            // Apply the dedents
            for _ in 0..dedent_count {
                self.indent_stack.pop();
            }
            
            // Queue dedent tokens (emit one this cycle, queue the rest)
            if dedent_count > 0 {
                self.pending_dedents = dedent_count - 1;
                self.add_simple(TokenType::Dedent);
            }
        }
        // If indent_level == current_indent, no change needed
        
        Ok(())
    }

    /// Legacy indentation handler for backward compatibility
    fn handle_indentation(&mut self) {
        if let Err(e) = self.handle_indentation_safe() {
            eprintln!("Indentation error at line {}: {}", self.line, e);
        }
    }
}<|MERGE_RESOLUTION|>--- conflicted
+++ resolved
@@ -135,12 +135,8 @@
             }
             self.at_line_start = false;
             
-<<<<<<< HEAD
             // Update start position after consuming indentation whitespace
             self.start = self.current;
-            
-=======
->>>>>>> 80b0219a
             // If we generated dedent tokens, return to emit them
             if self.pending_dedents > 0 {
                 return;
